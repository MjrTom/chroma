--- conflicted
+++ resolved
@@ -22,15 +22,6 @@
 - **`compare.ipynb`**  
   A framework for comparing results, which is useful when evaluating different embedding models or configurations
 
-<<<<<<< HEAD
-- **`data\`**  
-  Example data to immediately test out the notebooks with
-
-- **`functions\`**  
-  Functions used to run notebooks, includes various embedding functions and llm prompts
-
-- **`results\`**  
-=======
 - **`data/`**  
   Example data to immediately test out the notebooks with
 
@@ -38,7 +29,6 @@
   Functions used to run notebooks, includes various embedding functions and llm prompts
 
 - **`results/`**  
->>>>>>> 6252a746
   Folder for saving benchmark results, includes results produced from example data
 
 
