--- conflicted
+++ resolved
@@ -59,17 +59,14 @@
           - name: CONFIG_PATH
             value: /config/config.yaml
           {{ end }}
-<<<<<<< HEAD
           - name: CHROMA_GC__MY_MEMBER_ID
             valueFrom:
               fieldRef:
                 fieldPath: metadata.name
-=======
           {{ range .Values.garbageCollector.env }}
           - name: {{ .name }}
 {{ .value | nindent 12 }}
           {{ end }}
->>>>>>> 89b818e1
 
 ---
 apiVersion: v1
