--- conflicted
+++ resolved
@@ -7,11 +7,7 @@
 }
 
 code {
-<<<<<<< HEAD
   font-family: source-code-pro, Menlo, Monaco, Consolas, 'Courier New', monospace;
-=======
-  font-family: source-code-pro, Menlo, Monaco, Consolas, 'Courier New',
-    monospace;
 }
 
 /* Hide scrollbar for Chrome, Safari and Opera */
@@ -23,5 +19,4 @@
 html, body {
   -ms-overflow-style: none;  /* IE and Edge */
   scrollbar-width: none;  /* Firefox */
->>>>>>> 80d24d41
 }