--- conflicted
+++ resolved
@@ -11,53 +11,28 @@
 		try {
 			var canvas = config.canvas;
 
-			const scatterplotInstance = createScatterplot({
+
+			const scatterplot = createScatterplot({
 				canvas,
 				width: 'auto',
 				height: 'auto',
-				pointSize: 5
+				pointSize: 7,
+				showReticle: true,
+				reticleColor: [1, 1, 0.878431373, 0],
 			});
-			scatterplotInstance.set({ backgroundColor: '#F3F5F6' });
-			scatterplotInstance.draw(points);
-			scatterplotInstance.set({ opacity: [0, 1] });
-			scatterplotInstance.set({ colorBy: 'valueW', opacityBy: 'valueZ', pointColor: colorsScale, pointOutlineWidth: 5, });
-			scatterplotInstance.subscribe('select', opts.selectHandler);
-			scatterplotInstance.subscribe('deselect', opts.deselectHandler);
-			config.scatterplot = scatterplotInstance
-			config.regl = scatterplotInstance.get('regl')
+			scatterplot.set({ backgroundColor: '#Ffffff' });
+			scatterplot.draw(points);
+			scatterplot.set({ opacity: [0, 1] });
+			scatterplot.set({ colorBy: 'valueW', opacityBy: 'valueZ', pointColor: colorsScale, pointOutlineWidth: 5, });
+			scatterplot.subscribe('select', opts.selectHandler);
+			scatterplot.subscribe('deselect', opts.deselectHandler);
+			config['scatterplot'] = scatterplot
+			config['regl'] = scatterplot.get('regl')
 
-<<<<<<< HEAD
-		const scatterplot = createScatterplot({
-		  canvas,
-		  width: 'auto',
-		  height: 'auto',
-		  pointSize: 7,
-		  showReticle: true,
-  		  reticleColor: [1, 1, 0.878431373, 0],
-		});
-		scatterplot.set({ backgroundColor: '#Ffffff' }); 
-		scatterplot.draw(points);
-		scatterplot.set({ opacity: [0,1] });
-		scatterplot.set({ colorBy: 'valueW', opacityBy: 'valueZ', pointColor: colorsScale, pointOutlineWidth: 5,  });
-		scatterplot.subscribe('select', opts.selectHandler);
-		scatterplot.subscribe('deselect', opts.deselectHandler);
-		config['scatterplot'] = scatterplot
-		config['regl'] = scatterplot.get('regl')
-	        
-	  } catch (e) {
-	    if (regl) regl.destroy();
-	    throw e;
-	  }
-	  resolve(config)
-  });
-=======
 		} catch (e) {
 			if (regl) regl.destroy();
 			throw e;
 		}
 		resolve(config)
 	});
->>>>>>> e6bf375f
-
-
 }