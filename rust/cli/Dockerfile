--- conflicted
+++ resolved
@@ -34,8 +34,4 @@
 EXPOSE 8000
 
 ENTRYPOINT [ "dumb-init", "--", "chroma" ]
-<<<<<<< HEAD
-CMD [ "run", "--config", "/config/config.yaml" ]
-=======
-CMD [ "run", "/config.yaml" ]
->>>>>>> 202ee19b
+CMD [ "run", "--config", "/config.yaml" ]