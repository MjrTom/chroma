--- conflicted
+++ resolved
@@ -89,10 +89,7 @@
 
 pub fn run(args: RunArgs) {
     let test = args.test.unwrap_or(false);
-<<<<<<< HEAD
 
-=======
->>>>>>> 53092ce3
     let config = match &args.config_path {
         Some(config_path) => {
             if !std::path::Path::new(config_path).exists() {
@@ -111,11 +108,7 @@
     };
 
     display_run_message(&config);
-<<<<<<< HEAD
 
-=======
-  
->>>>>>> 53092ce3
     if test {
         return;
     }
