from chromadb.api.types import Documents, EmbeddingFunction, Embeddings
from pathlib import Path
import os
import tarfile
import requests
from typing import Any, Dict, List, cast
import numpy as np
import numpy.typing as npt
import importlib
from typing import Optional


class SentenceTransformerEmbeddingFunction(EmbeddingFunction):
    # Since we do dynamic imports we have to type this as Any
    models: Dict[str, Any] = {}

    # If you have a beefier machine, try "gtr-t5-large".
    # for a full list of options: https://huggingface.co/sentence-transformers, https://www.sbert.net/docs/pretrained_models.html
    def __init__(self, model_name: str = "all-MiniLM-L6-v2", device: str = "cpu"):
        if model_name not in self.models:
            try:
                from sentence_transformers import SentenceTransformer
            except ImportError:
                raise ValueError(
                    "The sentence_transformers python package is not installed. Please install it with `pip install sentence_transformers`"
                )
            self.models[model_name] = SentenceTransformer(model_name, device=device)
        self._model = self.models[model_name]

    def __call__(self, texts: Documents) -> Embeddings:
        return self._model.encode(list(texts), convert_to_numpy=True).tolist()  # type: ignore # noqa E501


class Text2VecEmbeddingFunction(EmbeddingFunction):
    def __init__(self, model_name: str = "shibing624/text2vec-base-chinese"):
        try:
            from text2vec import SentenceModel
        except ImportError:
            raise ValueError(
                "The text2vec python package is not installed. Please install it with `pip install text2vec`"
            )
        self._model = SentenceModel(model_name_or_path=model_name)

    def __call__(self, texts: Documents) -> Embeddings:
        return self._model.encode(list(texts), convert_to_numpy=True).tolist()  # type: ignore # noqa E501


class OpenAIEmbeddingFunction(EmbeddingFunction):
<<<<<<< HEAD
    def __init__(
        self,
        api_key: Optional[str] = None,
        model_name: str = "text-embedding-ada-002",
        organization_id: Optional[str] = None,
    ):
=======
    def __init__(self, api_key: Optional[str] = None,
                 model_name: str = "text-embedding-ada-002",
                 organization_id: Optional[str] = None,
                 api_base: Optional[str] = None,
                 api_type: Optional[str] = None):
        """
        Initialize the OpenAIEmbeddingFunction.

        Args:
            api_key (str, optional): Your API key for the OpenAI API. If not
                provided, it will raise an error to provide an OpenAI API key.
            organization_id(str, optional): The OpenAI organization ID if applicable
            model_name (str, optional): The name of the model to use for text 
                embeddings. Defaults to "text-embedding-ada-002".
            api_base (str, optional): The base path for the API. If not provided,
                it will use the base path for the OpenAI API. This can be used to
                point to a different deployment, such as an Azure deployment.
            api_type (str, optional): The type of the API deployment. This can be
                used to specify a different deployment, such as 'azure'. If not 
                provided, it will use the default OpenAI deployment.

        """
>>>>>>> faa0946b
        try:
            import openai
        except ImportError:
            raise ValueError(
                "The openai python package is not installed. Please install it with `pip install openai`"
            )

        if api_key is not None:
            openai.api_key = api_key
        # If the api key is still not set, raise an error
        elif openai.api_key is None:
            raise ValueError(
                "Please provide an OpenAI API key. You can get one at https://platform.openai.com/account/api-keys"
            )

        if api_base is not None:
            openai.api_base = api_base

        if api_type is not None:
            openai.api_type = api_type

        if organization_id is not None:
            openai.organization = organization_id

        self._client = openai.Embedding
        self._model_name = model_name

    def __call__(self, texts: Documents) -> Embeddings:
        # replace newlines, which can negatively affect performance.
        texts = [t.replace("\n", " ") for t in texts]

        # Call the OpenAI Embedding API
        embeddings = self._client.create(input=texts, engine=self._model_name)["data"]

        # Sort resulting embeddings by index
        sorted_embeddings = sorted(embeddings, key=lambda e: e["index"])  # type: ignore

        # Return just the embeddings
        return [result["embedding"] for result in sorted_embeddings]


class CohereEmbeddingFunction(EmbeddingFunction):
    def __init__(self, api_key: str, model_name: str = "large"):
        try:
            import cohere
        except ImportError:
            raise ValueError(
                "The cohere python package is not installed. Please install it with `pip install cohere`"
            )

        self._client = cohere.Client(api_key)
        self._model_name = model_name

    def __call__(self, texts: Documents) -> Embeddings:
        # Call Cohere Embedding API for each document.
        return [
            embeddings
            for embeddings in self._client.embed(texts=texts, model=self._model_name)
        ]


class HuggingFaceEmbeddingFunction(EmbeddingFunction):
    def __init__(
        self, api_key: str, model_name: str = "sentence-transformers/all-MiniLM-L6-v2"
    ):
        try:
            import requests
        except ImportError:
            raise ValueError(
                "The requests python package is not installed. Please install it with `pip install requests`"
            )
        self._api_url = f"https://api-inference.huggingface.co/pipeline/feature-extraction/{model_name}"
        self._session = requests.Session()
        self._session.headers.update({"Authorization": f"Bearer {api_key}"})

    def __call__(self, texts: Documents) -> Embeddings:
        # Call HuggingFace Embedding API for each document
        return self._session.post(  # type: ignore
            self._api_url, json={"inputs": texts, "options": {"wait_for_model": True}}
        ).json()


class InstructorEmbeddingFunction(EmbeddingFunction):
    # If you have a GPU with at least 6GB try model_name = "hkunlp/instructor-xl" and device = "cuda"
    # for a full list of options: https://github.com/HKUNLP/instructor-embedding#model-list
    def __init__(self, model_name: str = "hkunlp/instructor-base", device: str = "cpu"):
        try:
            from InstructorEmbedding import INSTRUCTOR
        except ImportError:
            raise ValueError(
                "The InstructorEmbedding python package is not installed. Please install it with `pip install InstructorEmbedding`"
            )
        self._model = INSTRUCTOR(model_name, device=device)

    def __call__(self, texts: Documents) -> Embeddings:
        return self._model.encode(texts).tolist()  # type: ignore


# In order to remove dependencies on sentence-transformers, which in turn depends on
# pytorch and sentence-piece we have created a default ONNX embedding function that
# implements the same functionality as "all-MiniLM-L6-v2" from sentence-transformers.
# visit https://github.com/chroma-core/onnx-embedding for the source code to generate
# and verify the ONNX model.
class ONNXMiniLM_L6_V2(EmbeddingFunction):
    MODEL_NAME = "all-MiniLM-L6-v2"
    DOWNLOAD_PATH = Path.home() / ".cache" / "chroma" / "onnx_models" / MODEL_NAME
    EXTRACTED_FOLDER_NAME = "onnx"
    ARCHIVE_FILENAME = "onnx.tar.gz"
    MODEL_DOWNLOAD_URL = (
        "https://chroma-onnx-models.s3.amazonaws.com/all-MiniLM-L6-v2/onnx.tar.gz"
    )
    tokenizer = None
    model = None

    # https://github.com/python/mypy/issues/7291 mypy makes you type the constructor if
    # no args
    def __init__(self) -> None:
        # Import dependencies on demand to mirror other embedding functions. This
        # breaks typechecking, thus the ignores.
        try:
            # Equivalent to import onnxruntime
            self.ort = importlib.import_module("onnxruntime")
        except ImportError:
            raise ValueError(
                "The onnxruntime python package is not installed. Please install it with `pip install onnxruntime`"
            )
        try:
            # Equivalent to from tokenizers import Tokenizer
            self.Tokenizer = importlib.import_module("tokenizers").Tokenizer
        except ImportError:
            raise ValueError(
                "The tokenizers python package is not installed. Please install it with `pip install tokenizers`"
            )
        try:
            # Equivalent to from tqdm import tqdm
            self.tqdm = importlib.import_module("tqdm").tqdm
        except ImportError:
            raise ValueError(
                "The tqdm python package is not installed. Please install it with `pip install tqdm`"
            )

    # Borrowed from https://gist.github.com/yanqd0/c13ed29e29432e3cf3e7c38467f42f51
    # Download with tqdm to preserve the sentence-transformers experience
    def _download(self, url: str, fname: Path, chunk_size: int = 1024) -> None:
        resp = requests.get(url, stream=True)
        total = int(resp.headers.get("content-length", 0))
        with open(fname, "wb") as file, self.tqdm(
            desc=str(fname),
            total=total,
            unit="iB",
            unit_scale=True,
            unit_divisor=1024,
        ) as bar:
            for data in resp.iter_content(chunk_size=chunk_size):
                size = file.write(data)
                bar.update(size)

    # Use pytorches default epsilon for division by zero
    # https://pytorch.org/docs/stable/generated/torch.nn.functional.normalize.html
    def _normalize(self, v: npt.NDArray) -> npt.NDArray:
        norm = np.linalg.norm(v, axis=1)
        norm[norm == 0] = 1e-12
        return v / norm[:, np.newaxis]

    def _forward(self, documents: List[str], batch_size: int = 32) -> npt.NDArray:
        # We need to cast to the correct type because the type checker doesn't know that init_model_and_tokenizer will set the values
        self.tokenizer = cast(self.Tokenizer, self.tokenizer)  # type: ignore
        self.model = cast(self.ort.InferenceSession, self.model)  # type: ignore
        all_embeddings = []
        for i in range(0, len(documents), batch_size):
            batch = documents[i : i + batch_size]
            encoded = [self.tokenizer.encode(d) for d in batch]
            input_ids = np.array([e.ids for e in encoded])
            attention_mask = np.array([e.attention_mask for e in encoded])
            onnx_input = {
                "input_ids": np.array(input_ids, dtype=np.int64),
                "attention_mask": np.array(attention_mask, dtype=np.int64),
                "token_type_ids": np.array(
                    [np.zeros(len(e), dtype=np.int64) for e in input_ids],
                    dtype=np.int64,
                ),
            }
            model_output = self.model.run(None, onnx_input)
            last_hidden_state = model_output[0]
            # Perform mean pooling with attention weighting
            input_mask_expanded = np.broadcast_to(
                np.expand_dims(attention_mask, -1), last_hidden_state.shape
            )
            embeddings = np.sum(last_hidden_state * input_mask_expanded, 1) / np.clip(
                input_mask_expanded.sum(1), a_min=1e-9, a_max=None
            )
            embeddings = self._normalize(embeddings).astype(np.float32)
            all_embeddings.append(embeddings)
        return np.concatenate(all_embeddings)

    def _init_model_and_tokenizer(self) -> None:
        if self.model is None and self.tokenizer is None:
            self.tokenizer = self.Tokenizer.from_file(
                str(self.DOWNLOAD_PATH / self.EXTRACTED_FOLDER_NAME / "tokenizer.json")
            )
            # max_seq_length = 256, for some reason sentence-transformers uses 256 even though the HF config has a max length of 128
            # https://github.com/UKPLab/sentence-transformers/blob/3e1929fddef16df94f8bc6e3b10598a98f46e62d/docs/_static/html/models_en_sentence_embeddings.html#LL480
            self.tokenizer.enable_truncation(max_length=256)
            self.tokenizer.enable_padding(pad_id=0, pad_token="[PAD]", length=256)
            self.model = self.ort.InferenceSession(
                str(self.DOWNLOAD_PATH / self.EXTRACTED_FOLDER_NAME / "model.onnx")
            )

    def __call__(self, texts: Documents) -> Embeddings:
        # Only download the model when it is actually used
        self._download_model_if_not_exists()
        self._init_model_and_tokenizer()
        res = cast(Embeddings, self._forward(texts).tolist())
        return res

    def _download_model_if_not_exists(self) -> None:
        # Model is not downloaded yet
        if not os.path.exists(self.DOWNLOAD_PATH / self.ARCHIVE_FILENAME):
            os.makedirs(self.DOWNLOAD_PATH, exist_ok=True)
            self._download(
                self.MODEL_DOWNLOAD_URL, self.DOWNLOAD_PATH / self.ARCHIVE_FILENAME
            )
            with tarfile.open(
                self.DOWNLOAD_PATH / self.ARCHIVE_FILENAME, "r:gz"
            ) as tar:
                tar.extractall(self.DOWNLOAD_PATH)


DefaultEmbeddingFunction = ONNXMiniLM_L6_V2


class GooglePalmEmbeddingFunction(EmbeddingFunction):
    """To use this EmbeddingFunction, you must have the google.generativeai Python package installed and have a PaLM API key."""

    def __init__(self, api_key: str, model_name: str = "models/embedding-gecko-001"):
        if not api_key:
            raise ValueError("Please provide a PaLM API key.")

        if not model_name:
            raise ValueError("Please provide the model name.")

        try:
            import google.generativeai as palm
        except ImportError:
            raise ValueError(
                "The Google Generative AI python package is not installed. Please install it with `pip install google-generativeai`"
            )

        palm.configure(api_key=api_key)
        self._palm = palm
        self._model_name = model_name

    def __call__(self, texts: Documents) -> Embeddings:
        return [
            self._palm.generate_embeddings(model=self._model_name, text=text)[
                "embedding"
            ]
            for text in texts
        ]<|MERGE_RESOLUTION|>--- conflicted
+++ resolved
@@ -46,19 +46,14 @@
 
 
 class OpenAIEmbeddingFunction(EmbeddingFunction):
-<<<<<<< HEAD
     def __init__(
         self,
         api_key: Optional[str] = None,
         model_name: str = "text-embedding-ada-002",
         organization_id: Optional[str] = None,
+        api_base: Optional[str] = None,
+        api_type: Optional[str] = None,
     ):
-=======
-    def __init__(self, api_key: Optional[str] = None,
-                 model_name: str = "text-embedding-ada-002",
-                 organization_id: Optional[str] = None,
-                 api_base: Optional[str] = None,
-                 api_type: Optional[str] = None):
         """
         Initialize the OpenAIEmbeddingFunction.
 
@@ -66,17 +61,16 @@
             api_key (str, optional): Your API key for the OpenAI API. If not
                 provided, it will raise an error to provide an OpenAI API key.
             organization_id(str, optional): The OpenAI organization ID if applicable
-            model_name (str, optional): The name of the model to use for text 
+            model_name (str, optional): The name of the model to use for text
                 embeddings. Defaults to "text-embedding-ada-002".
             api_base (str, optional): The base path for the API. If not provided,
                 it will use the base path for the OpenAI API. This can be used to
                 point to a different deployment, such as an Azure deployment.
             api_type (str, optional): The type of the API deployment. This can be
-                used to specify a different deployment, such as 'azure'. If not 
+                used to specify a different deployment, such as 'azure'. If not
                 provided, it will use the default OpenAI deployment.
 
         """
->>>>>>> faa0946b
         try:
             import openai
         except ImportError:
