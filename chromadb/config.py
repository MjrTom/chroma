--- conflicted
+++ resolved
@@ -63,14 +63,9 @@
 
 # TODO: Don't use concrete types here to avoid circular deps. Strings are fine for right here!
 _abstract_type_keys: Dict[str, str] = {
-<<<<<<< HEAD
     "chromadb.api.API": "chroma_api_impl",  # NOTE: this is to support legacy api construction. Use ServerAPI instead
     "chromadb.api.ServerAPI": "chroma_api_impl",
-    "chromadb.telemetry.Telemetry": "chroma_telemetry_impl",
-=======
-    "chromadb.api.API": "chroma_api_impl",
     "chromadb.telemetry.product.ProductTelemetryClient": "chroma_product_telemetry_impl",
->>>>>>> bc69e088
     "chromadb.ingest.Producer": "chroma_producer_impl",
     "chromadb.ingest.Consumer": "chroma_consumer_impl",
     "chromadb.ingest.CollectionAssignmentPolicy": "chroma_collection_assignment_policy_impl",  # noqa
